__version__ = "0.1.10"

import os
import sys
import time
import threading
import subprocess
from datetime import datetime
from collections import OrderedDict
from simpleconf import Config
from modkit import Modkit


try:  # py3
	from shlex import quote as _quote
	from queue import Queue, Empty as QueueEmpty
	IS_PY3 = True
<<<<<<< HEAD
except ImportError:  # py2
	from pipes import quote as _quote
=======
except ImportError:  # pragma: no cover
	from pipes import quote as _shquote
>>>>>>> c6662e02
	from Queue import Queue, Empty as QueueEmpty
	IS_PY3 = False

_shquote = lambda s: _quote(str(s))

DEVERR     = '/dev/stderr'
DEVOUT     = '/dev/stdout'
DEVNULL    = '/dev/null'
BAKED_ARGS = {}

class _Utils:

	default_config = {
		''         : [],
		'_'        : [],
		'_okcode'  : 0,
		'_exe'     : None,
		'_sep'     : ' ',
		'_prefix'  : 'auto',
		'_hold'    : False,
		'_report'  : False,
		'_dupkey'  : False,
		'_bake'    : False,
		'_iter'    : False,
		'_pipe'    : False,
		'_raise'   : True,
		'_raw'     : False,
		'_timeout' : 0,
		'_encoding': 'utf-8',
		'_bg'      : False,
		'_fg'      : False,
		'_out'     : None,
		'_out_'    : None,
		'_err'     : None,
		'_err_'    : None
	}

	popen_arg_keys = ('_bufsize', '_executable', '_stdin', '_stdout', '_stderr', '_preexec_fn', '_close_fds', \
		'_shell', '_cwd', '_env', '_universal_newlines', '_startupinfo', '_creationflags', '_restore_signals', \
		'_start_new_session', '_pass_fds', '_encoding', '_errors', '_text')
	kw_arg_keys         = ('_sep', '_prefix', '_dupkey', '_raw')
	call_arg_keys       = ('_exe', '_hold', '_report', '_raise', '_okcode', '_bake', '_iter', '_pipe', '_timeout', '_bg', '_fg', '_out', '_out_', '_err', '_err_')
	call_arg_validators = (
		('_out', '_pipe', 'Cannot pipe a command with outfile specified.'),
		('_out', '_out_', 'Cannot set both _out and _out_.'),
		('_err', '_err_', 'Cannot set both _err and _err_.'),
		('_fg', '_iter', 'Foreground commnad is not iterrable.'),
		('_fg', '_timeout', 'Unable to count time for foreground command.'),
		('_fg', '_bg', 'Trying to iterate output which redirects to a file.'),
		('_iter', '_pipe', 'Unable to iterate a piped command.'),
	)
	piped_pool = threading.local()

	@staticmethod
	def get_piped():
		pp = _Utils.piped_pool
		if not hasattr(pp, "_piped"):
			pp._piped = []
		return pp._piped

	@staticmethod
	def parse_args(name, args, kwargs, baked_keywords = None, baked_kw_args = None,
		baked_call_args = None, baked_popen_args = None):
		"""
		Get the arguments in string, keywords (unparsed kwargs), kw_args, call_args and popen_args
		"""
		cfg = config._use(name, copy = True)
		# cmdy2 = cmdy(l = True)
		# from cmdy import ls
		# ls() # ls -l
		cfg.update(BAKED_ARGS)
		cfg.update(baked_keywords or {})
		cfg.update(baked_kw_args or {})
		cfg.update(baked_call_args or {})
		cfg.update(baked_popen_args or {})
		cfg.update(kwargs)

		keywords   = {}
		kw_args    = {}
		call_args  = {}
		popen_args = {}
		for key, val in cfg.items():
			# if the package is used in R reticulate
			# use .hold instead of _hold
			if key and key[0] == '.':
				right_key = '_' + key[1:]
				cfg[right_key] = cfg.pop(key)
				key = right_key

			if key in _Utils.kw_arg_keys:
				kw_args[key] = val
			elif key in _Utils.call_arg_keys:
				call_args[key] = val
			elif key in _Utils.popen_arg_keys:
				popen_args[key] = val
			else:
				keywords[key] = val

		naked_cmds = []
		for arg in args:
			if isinstance(arg, dict):
				kwargs = kw_args.copy()
				kwargs.update({k:arg.pop(k) for k in _Utils.kw_arg_keys if k in arg})
				naked_cmds.append(_Utils.parse_kwargs(arg, kwargs))
			else:
				naked_cmds.append(_shquote(str(arg)))

		for arg1, arg2, msg in _Utils.call_arg_validators:
			if call_args.get(arg1) and call_args.get(arg2):
				raise ValueError(msg)

		return ' '.join(naked_cmds), keywords, kw_args, call_args, popen_args

	@staticmethod
	def parse_kwargs(kwargs, conf, checkraw = False):
		positional0 = kwargs.pop('', [])
		if not isinstance(positional0, (tuple, list)):
			positional0 = [positional0]
		positional1 = kwargs.pop('_', [])
		if not isinstance(positional1, (tuple, list)):
			positional1 = [positional1]

		ret    = [_shquote(str(pos0)) for pos0 in positional0]
		kwkeys = kwargs.keys() if isinstance(kwargs, OrderedDict) else sorted(kwargs.keys())
		for key in kwkeys:
			val = kwargs[key]
			prefix = conf['_prefix']
			if prefix == 'auto':
				prefix = '-' if len(key) == 1 else '--'

			sep = conf['_sep']
			if sep == 'auto':
				sep = ' ' if len(key) == 1 else '='

			if checkraw and not conf['_raw']:
				key = key.replace('_', '-')

			if isinstance(val, bool):
				if not val:
					continue
				else:
					ret.append('{prefix}{key}'.format(prefix = prefix, key = key))
			elif isinstance(val, (tuple, list)):
				if not conf['_dupkey']:
					ret.append('{prefix}{key}{sep}{vals}'.format(
						prefix = prefix, key  = key,
						sep    = sep,    vals = ' '.join(_shquote(str(v)) for v in val)
					))
				else:
					ret.extend('{prefix}{key}{sep}{v}'.format(
						prefix = prefix, key = key,
						sep    = sep,    v   = _shquote(str(v))
					) for v in val)
			else:
				ret.append('{prefix}{key}{sep}{val}'.format(prefix = prefix, key = key, sep = sep, val = _shquote(str(val))))

		ret.extend(_shquote(str(pos1)) for pos1 in positional1)

		return ' '.join(ret)

class _Valuable(object):

	STR_METHODS = ('capitalize', 'center', 'count', 'decode', 'encode', 'endswith', \
		'expandtabs', 'find', 'format', 'index', 'isalnum', 'isalpha', 'isdigit', \
		'islower', 'isspace', 'istitle', 'isupper', 'join', 'ljust', 'lower', 'lstrip', \
		'partition', 'replace', 'rfind', 'rindex', 'rjust', 'rpartition', 'rsplit', \
		'rstrip', 'split', 'splitlines', 'startswith', 'strip', 'swapcase', 'title', \
		'translate', 'upper', 'zfill')

	def __str__(self):
		return str(self.value)

	def str(self):
		return str(self.value)

	def int(self, raise_exc = True):
		try:
			return int(self.value)
		except Exception:
			if raise_exc:
				raise
			return None

	def float(self, raise_exc = True):
		try:
			return float(self.value)
		except Exception:
			if raise_exc:
				raise
			return None

	def __getattr__(self, item):
		# attach str methods
		if item in _Valuable.STR_METHODS:
			return getattr(str(self.value), item)
		raise AttributeError('No such attribute: {}'.format(item))


	def __add__(self, other):
		try:
			return self.value + other
		except TypeError:
			return str(self.value) + other

	def __contains__(self, other):
		try:
			return other in self.value
		except TypeError:
			return other in str(self.value)

	def __eq__(self, other):
		try:
			return self.value == other
		except TypeError: # pragma: no cover
			return str(self.value) == other

	def __ne__(self, other):
		return not self.__eq__(other)

config = Config()
config._load(dict(default = _Utils.default_config), '~/.cmdy.ini', './.cmdy.ini', 'CMDY.osenv')

class Cmdy(object):

	def __init__(self, exe, cmd = '', keywords = None, kw_args = None, call_args = None, popen_args = None):
		self._exe = exe
		self._cmd = cmd
		self.keywords   = keywords or {}
		self.kw_args    = kw_args or {}
		self.call_args  = call_args or {}
		self.popen_args = popen_args or {}

	def __call__(self, *args, **kwargs):
		naked_cmd, keywords, kw_args, call_args, popen_args = _Utils.parse_args(
			self._exe, args, kwargs, self.keywords, self.kw_args, self.call_args, self.popen_args)

		if call_args.pop('_bake', False):
			return self.__class__(
				call_args.get('_exe', self._exe) or self._exe,
				' '.join(filter(None, [self._cmd, naked_cmd])),
				keywords   = keywords,
				kw_args    = kw_args,
				call_args  = call_args,
				popen_args = popen_args
			)
		exe       = call_args.get('_exe', self._exe) or self._exe
		self._exe = exe
		cmd_parts = [_shquote(exe), self._cmd, naked_cmd, _Utils.parse_kwargs(keywords, kw_args, True)]
		cmd       = ' '.join(filter(None, cmd_parts))
		return CmdyResult(cmd, call_args, popen_args)

	def bake(self, *args, **kwargs):
		kwargs['_bake'] = True
		return self(*args, **kwargs)

	def __getattr__(self, subcmd):
		return self.__class__(self._exe, ' '.join(filter(None, [self._cmd, subcmd])))

class CmdyTimeoutException(Exception):
	def __init__(self, cmdy):
		self.cmdy = cmdy
		msg  = 'Command not finished in %s second(s).\n\n' % cmdy.call_args['_timeout']
		msg += '  [PID] %s' % cmdy.pid
		msg += '\n'
		msg += '  [CMD] %s' % cmdy.cmd
		msg += '\n'
		super(CmdyTimeoutException, self).__init__(msg)

class CmdyReturnCodeException(Exception):

	def __init__(self, cmdy):
		self.cmdy = cmdy
		msg  = 'Unexpected RETURN CODE %s, expecting: %s\n' % (cmdy.rc, cmdy.call_args['_okcode'])
		msg += '\n'
		msg += '  [PID] %s\n' % (cmdy.pid if cmdy.pid and cmdy.rc != -1 else 'Not launched.')
		msg += '\n'
		msg += '  [CMD] %s\n' % cmdy.cmd
		msg += '\n'
		msg += '  [CALL_ARGS] %s\n' % cmdy.call_args
		msg += '\n'
		msg += '  [POPEN_ARGS] %s\n' % cmdy.popen_args
		msg += '\n'
		if cmdy.call_args['_iter'] in ('out', True) or not cmdy.p or not cmdy.p.stdout:
			msg += '  [STDOUT] <ITERRATED / REDIRECTED>\n'
		else:
			outs = cmdy.stdout.splitlines()
			msg += '  [STDOUT] %s\n' % (outs.pop().rstrip('\n') if outs else '')
			for out in outs[:31]:
				msg += '           %s\n' % out.rstrip('\n')
			if len(outs) > 32:
				msg += '           [%s line(s) hidden.]\n' % (len(outs) - 32)
		msg += '\n'

		if cmdy.call_args['_iter'] == 'err' or not cmdy.p or not cmdy.p.stderr:
			msg += '  [STDERR] <ITERRATED / REDIRECTED>\n'
		else:
			errs = cmdy.stderr.splitlines()
			msg += '  [STDERR] %s\n' % (errs.pop().rstrip('\n') if errs else '')
			for err in errs[:31]:
				msg += '           %s\n' % err.rstrip()
			if len(errs) > 32:
				msg += '           [%s line(s) hidden.]\n' % (len(errs) - 32)
		msg += '\n'
		super(CmdyReturnCodeException, self).__init__(msg)

class CmdyResult(_Valuable):

	def __init__(self, cmd, call_args, popen_args):
		self.done        = False
		self.p           = None
		self.popen_args  = {
			key[1:]:val for key, val in popen_args.items()
			if IS_PY3 or key not in ('_restore_signals', '_start_new_session', '_pass_fds', '_encoding', '_errors', '_text')
		}
		self.call_args   = call_args
		self.should_wait = True
		self.should_run  = True
		self.rc          = 0
		self.pid         = 0
		self.cmd         = cmd
		self.iterq       = Queue()
		self._stdout     = ''
		self._stderr     = ''
		self._piped      = None

		okcode = self.call_args['_okcode']
		if isinstance(okcode, int):
			okcode = [okcode]
		elif not isinstance(okcode, list):
			okcode_items = okcode.split(',')
			okcode = []
			for oc in okcode_items:
				if '~' in oc:
					start, end = oc.strip().split('~', 1)
					okcode.extend(range(int(start), int(end) + 1))
				else:
					okcode.append(oc)

		self.call_args['_okcode'] = [oc if isinstance(oc, int) else int(oc.strip()) for oc in okcode]

		# put the arguments in right type
		self.call_args['_timeout'] = float(self.call_args['_timeout'])
		for key in ('_dupkey', '_hold', '_report', '_raise', '_bake', '_pipe', '_raw' , '_fg'):
			if not key in self.call_args or isinstance(self.call_args[key], bool):
				continue
			self.call_args[key] = self.call_args[key] in ('True', 'TRUE', 'T', 't', 'true', 1, '1')

		if call_args['_fg']:
			self.popen_args['stdout'] = sys.stdout
			self.popen_args['stderr'] = sys.stderr
		else:
			_out  = call_args.get('_out')
			_out_ = call_args.get('_out_')
			_err  = call_args.get('_err')
			_err_ = call_args.get('_err_')

			outpipe = self.popen_args.get('stdout', subprocess.PIPE)
			errpipe = self.popen_args.get('stderr', subprocess.PIPE)

			if not _out and not _out_:
				self.popen_args['stdout'] = outpipe
			elif _out == '>':
				self.popen_args['stdout'] = outpipe
				self.call_args['_iter']   = 'out'
			elif _out:
				self.popen_args['stdout'] = open(_out, 'w')
			else: #elif _out_:
				self.popen_args['stdout'] = open(_out_, 'a')

			if not _err and not _err_:
				self.popen_args['stderr'] = errpipe
			elif _err == '>':
				self.popen_args['stderr'] = errpipe
				self.call_args['_iter']   = 'err'
			elif _err:
				self.popen_args['stderr'] = open(_err, 'w')
			else: #if _err_:
				self.popen_args['stderr'] = open(_err_, 'a')

		if _Utils.get_piped() or self.call_args['_hold']:
			self.should_run = False

		if call_args['_pipe']:
			_Utils.get_piped().append(self)
			self.should_wait = False
			self.should_run = False

		self._fix_popen_env()

		if self.should_run:
			self.run()

	def _fix_popen_env(self):
		if 'env' not in self.popen_args or not self.popen_args['env']:
			return
		update = self.popen_args['env'].pop('_update', True)
		if not update:
			return
		env = os.environ.copy()
		env.update({key: str(val) for key, val in self.popen_args['env'].items()})
		self.popen_args['env'] = env

	def __del__(self):
		#if self.call_args['_fg']: # don't close sys.stdout and sys.stderr
		#	return
		if not self.popen_args['stdout'] is sys.stdout:
			if self.p and self.p.stdout:
				if hasattr(self.p.stdout, 'close') and callable(self.p.stdout.close):
					self.p.stdout.close()
			if self.popen_args['stdout'] and hasattr(self.popen_args['stdout'], 'close') and \
				callable(self.popen_args['stdout'].close):
				self.popen_args['stdout'].close()
		if not self.popen_args['stderr'] is sys.stderr:
			if self.p and self.p.stderr:
				if hasattr(self.p.stderr, 'close') and callable(self.p.stderr.close):
					self.p.stderr.close()
			if self.popen_args['stderr'] and hasattr(self.popen_args['stderr'], 'close') and \
				callable(self.popen_args['stderr'].close):
				self.popen_args['stderr'].close()

	def reset(self):
		self.done        = False
		self.p           = None
		self.should_wait = True
		self.should_run  = True
		self.rc          = 0
		self._stdout     = ''
		self._stderr     = ''

	def run(self):
		if self.done:
			return

		self.done = True
		if self._piped is not None:
			self._piped.run()
			self.popen_args['stdin'] = self._piped.p.stdout
		if self.call_args['_report']:
			try:
				self.popen_args['stderr'].write("[{}][{}] {}\n".format(
					datetime.now().strftime("%Y-%m-%d %H:%M:%S"),
					__name__,
					self.cmd
				))
			except (AttributeError, KeyError): # pragma: no cover
				pass
		self.p    = subprocess.Popen(self.cmd, shell = True, **self.popen_args)
		self.pid  = self.p.pid
		if self.should_wait:
			self._wait()

	def post_handling(self):
		"""
		Deal with stuff after jobs being submitted
		"""
		t0 = time.time()
		while True:
			# _iter, _bg, _timeout
			if self.call_args['_iter']:
				linefd = (self.p.stdout, self.p.stderr)[
					int(self.call_args['_iter'] == 'err')
				]
				line = linefd.readline() if linefd else None
				if line:
					self.iterq.put(line)
				elif self.p.poll() is not None:
					break
				time.sleep(.1)
				if self.call_args['_timeout'] and time.time() - t0 > self.call_args['_timeout']:
					self.p.terminate()
					# to eliminate ResourceWarning from python3
					self.p.wait()
					self.iterq.put(None)
					raise CmdyTimeoutException(self)
			elif self.call_args['_timeout']:
				if self.p.poll() is None:
					time.sleep(.1)
					if time.time() - t0 > self.call_args['_timeout']:
						self.p.terminate()
						# to eliminate ResourceWarning from python3
						self.p.wait()
						raise CmdyTimeoutException(self)
				else:
					break
			else:
				break

		if self.call_args['_iter']:
			self.iterq.put(None)

		# wait for all _piped, to eliminate ResourceWarning from python3
		piped = self._piped
		while piped is not None:
			piped.rc = piped.p.wait()
			piped.raise_rc()
			piped = piped._piped

		self.rc = self.p.wait()
		self.raise_rc()

		if callable(self.call_args['_bg']):
			self.call_args['_bg'](self)

	def post_handling_bg(self):
		thr = threading.Thread(target = self.post_handling)
		thr.daemon = True
		thr.start()

	def raise_rc(self):
		if not self.call_args['_raise'] or self.rc in self.call_args['_okcode']:
			return
		raise CmdyReturnCodeException(self)

	def wait(self):
		"""
		Function for user to call
		"""
		self.rc = self.p.wait() if self.p else -1
		self.raise_rc()

	def _wait(self):
		if not self.p:
			self.rc = -1
			self.raise_rc()
		elif self.call_args['_fg']:
			self.rc = self.p.wait()
			self.raise_rc()
		elif self.call_args['_bg'] or self.call_args['_iter']:
			self.post_handling_bg()
		else:
			self.post_handling()

	def next(self):
		if not self.done:
			raise RuntimeError('Command not started to run yet.')
		elif not self.p:
			raise RuntimeError('Failed to open a process.')
		elif self.call_args['_iter'] == 'err' and not self.p.stderr:
			raise RuntimeError('No stderr captured, may be redirected.')
		elif  self.call_args['_iter'] in (True, 'out') and not self.p.stdout:
			raise RuntimeError('No stdout captured, may be redirected.')
		elif not self.call_args['_iter']:
			raise RuntimeError('CmdyResult is not iterrable with _iter = False.')

		try:
			item = self.iterq.get()
		except QueueEmpty: # pragma: no cover
			return None
		if item is None:
			raise StopIteration()
		return item

	__next__ = next

	def __iter__(self):
		return self

	@property
	def stdout(self):
		if not self.done:
			raise RuntimeError('Command not started to run yet.')
		elif self.call_args['_fg']:
			return ''
		elif not self.p:
			raise RuntimeError('Failed to open a process.')
		elif self.call_args['_bg'] and self.p.poll() is None:
			raise RuntimeError('Background command has not finished yet.')
		elif not self.p.stdout:
			raise RuntimeError('No stdout captured, may be redirected.')
		elif self.call_args['_iter'] in (True, 'out'):
			return self
		elif not self._stdout:
			self._stdout = self.p.stdout.read()
		return self._stdout

	@property
	def stderr(self):
		if not self.done:
			raise RuntimeError('Command not starts to run yet.')
		elif not self.p:
			raise RuntimeError('Failed to open a process.')
		elif self.call_args['_bg'] and self.p.poll() is None:
			raise RuntimeError('Background command has not finished yet.')
		elif not self.p.stderr:
			raise RuntimeError('No stderr captured, may be redirected.')
		elif self.call_args['_iter'] == 'err':
			return self
		elif not self._stderr:
			self._stderr = self.p.stderr.read()
		return self._stderr

	@property
	def value(self):
		return self.stdout if self.done else self.cmd

	def __repr__(self):
		return str(self)

	def __bool__(self):
		return self.rc == 0

	def __or__(self, other):
		assert self.popen_args['stdout'] is subprocess.PIPE
		assert self.call_args['_pipe'] is True
		cmd = _Utils.get_piped().pop(0)
		assert self is cmd
		#other.popen_args['stdin'] = self.p.stdout
		other._piped = self
		if not other.call_args['_hold']:
			other.run()
		#self.p.wait()
		return other

	@property
	def pipedcmd(self):
		if self._piped is None:
			return self.cmd
		return self._piped.cmd + ' | ' + self.cmd

	def __gt__(self, outfile):
		assert self.call_args.get('_out') == '>' or self.call_args.get('_err') == '>'
		with open(outfile, 'w') as f:
			for line in self:
				f.write(line)

	def __rshift__(self, outfile):
		assert self.call_args.get('_out') == '>' or self.call_args.get('_err') == '>'
		with open(outfile, 'a') as f:
			for line in self:
				f.write(line)

def _modkit_delegate(exe):
	return Cmdy(exe)

def _modkit_call(oldmod, newmod, **kwargs):
	newmod.config.update(oldmod.config)
	newmod.config._protected['cached'].update(oldmod.config._protected['cached'])
	newmod.BAKED_ARGS.update(oldmod.BAKED_ARGS)
	newmod.BAKED_ARGS.update(kwargs)
	newmod._Utils.piped_pool = oldmod._Utils.piped_pool

Modkit().ban(
	'os', 'sys', 'time', 'threading', 'subprocess', 'Config', 'Queue', 'QueueEmpty', 'IS_PY3')<|MERGE_RESOLUTION|>--- conflicted
+++ resolved
@@ -15,13 +15,8 @@
 	from shlex import quote as _quote
 	from queue import Queue, Empty as QueueEmpty
 	IS_PY3 = True
-<<<<<<< HEAD
 except ImportError:  # py2
 	from pipes import quote as _quote
-=======
-except ImportError:  # pragma: no cover
-	from pipes import quote as _shquote
->>>>>>> c6662e02
 	from Queue import Queue, Empty as QueueEmpty
 	IS_PY3 = False
 
